# Markdown to Reveal.js Converter

A powerful web-based tool that converts Markdown content into beautiful Reveal.js presentations. This tool provides a user-friendly interface for creating and customizing slide presentations using simple Markdown syntax.

## Features

- 📝 **Live Markdown Editor** with real-time preview option
- 📤 **File Upload Support** for existing Markdown files
- 🎨 **Customization Options**:
  - Background color selection
  - Custom background image support
  - Slide transition effects
  - Global text alignment
  - Font size control
- 🖥️ **Full-Screen Presentation Mode**
- 🔄 **Live Preview Toggle**
- 🎯 **Multiple Slide Separators**:
  - Horizontal slides: `---`
  - Vertical slides: Double newline
  - Speaker notes: Lines starting with `Note:`

## Getting Started

### Prerequisites

The tool runs directly in your web browser and uses CDN-hosted dependencies:
- Reveal.js 4.5.0
- Modern web browser with JavaScript enabled
<<<<<<< HEAD
- Local HTTP server required (e.g. `python -m http.server` or the Visual Studio Code [Live Server extension](https://marketplace.visualstudio.com/items?itemName=ms-vscode.live-server))
=======
- localhost server, use python or Visual Studio Code live preview add-on [[link ](https://marketplace.visualstudio.com/items?itemName=ms-vscode.live-server)
>>>>>>> 6a081dee

### Usage

1. **Access the Tool**
   - Open `index.html` in your web browser

2. **Creating Slides**
   - Choose between using the built-in editor or uploading a Markdown file
   - Write or paste your Markdown content
   - Use `---` to separate slides

3. **Customizing Your Presentation**
   - Set background color using the color picker
   - Add background images via URL
   - Choose transition effects (None, Fade, Slide, Convex, Concave, Zoom)
   - Adjust text alignment (Left, Center, Right)
   - Modify global font size

4. **Previewing and Presenting**
   - Toggle "Live Preview" for real-time updates
   - Click "Render Slides" to update the preview manually
   - Use "Full Screen" for presentation mode (press Esc to exit)

## Markdown Syntax

### Basic Formatting

```markdown
# Slide Title
## Subtitle

Regular paragraph text

- Bullet point
- Another point

1. Numbered list
2. Second item

**Bold text**
*Italic text*
```

### Slide Separation

```markdown
# First Slide

Content for first slide

---

# Second Slide

Content for second slide
```

### Speaker Notes

```markdown
# Slide With Notes

Regular slide content

Note: These are speaker notes that only you can see
```

## Customization Options

### Background Options
- **Color**: Use the color picker to set a solid background color
- **Image**: Enter a URL to set a background image
  - Example URL format: `https://picsum.photos/200/300/?blur`

### Transitions
Available transition effects:
- None
- Fade
- Slide (default)
- Convex
- Concave
- Zoom

### Text Formatting
- Global text alignment (Left, Center, Right)
- Adjustable font size (10px - 72px)

## Browser Compatibility

The tool is compatible with modern web browsers that support:
- ES6+ JavaScript
- CSS Grid
- Flexbox
- Fullscreen API

## Dependencies

- [Reveal.js](https://revealjs.com/) v4.5.0
  - Core library
  - Markdown plugin

## Contributing

Feel free to submit issues and enhancement requests!

## License

This project uses Reveal.js which is licensed under the MIT license. <|MERGE_RESOLUTION|>--- conflicted
+++ resolved
@@ -26,11 +26,8 @@
 The tool runs directly in your web browser and uses CDN-hosted dependencies:
 - Reveal.js 4.5.0
 - Modern web browser with JavaScript enabled
-<<<<<<< HEAD
 - Local HTTP server required (e.g. `python -m http.server` or the Visual Studio Code [Live Server extension](https://marketplace.visualstudio.com/items?itemName=ms-vscode.live-server))
-=======
-- localhost server, use python or Visual Studio Code live preview add-on [[link ](https://marketplace.visualstudio.com/items?itemName=ms-vscode.live-server)
->>>>>>> 6a081dee
+
 
 ### Usage
 
